--- conflicted
+++ resolved
@@ -1,10 +1,6 @@
 {
   "name": "osml-cdk-constructs",
-<<<<<<< HEAD
-  "version": "1.0.3",
-=======
   "version": "1.0.4",
->>>>>>> 5cf9a874
   "license": "MIT",
   "repository": {
     "type": "git",
