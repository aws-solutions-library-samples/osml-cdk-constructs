{
  "name": "osml-cdk-constructs",
<<<<<<< HEAD
  "version": "1.1.1",
=======
  "version": "1.1.2",
>>>>>>> 5a7933e3
  "license": "MIT",
  "repository": {
    "type": "git",
    "url": "https://github.com/aws-solutions-library-samples/osml-cdk-constructs.git"
  },
  "main": "dist/lib/index.js",
  "types": "dist/types/lib/index.d.ts",
  "scripts": {
    "build": "tsc",
    "watch": "tsc -w",
    "test": "jest",
    "lint": "pre-commit run --all-files"
  },
  "devDependencies": {
    "@cdklabs/cdk-enterprise-iac": "^0.0.303",
    "@types/jest": "^29.5.2",
    "@types/node": "*",
    "@typescript-eslint/eslint-plugin": "^5.50.0",
    "@typescript-eslint/parser": "^5.48.2",
    "aws-cdk": "^2.96.2",
    "aws-cdk-lib": "^2.96.2",
    "cdk-ecr-deployment": "^2.5.30",
    "cdk-nag": "^2.27.48",
    "constructs": "^10.2.70",
    "eslint": "^8.32.0",
    "eslint-config-prettier": "^8.6.0",
    "eslint-import-resolver-typescript": "^3.5.3",
    "eslint-plugin-import": "^2.27.4",
    "eslint-plugin-jest": "^27.2.1",
    "eslint-plugin-prettier": "^4.2.1",
    "eslint-plugin-promise": "^6.1.1",
    "eslint-plugin-simple-import-sort": "^8.0.0",
    "jest": "^29.3.1",
    "lint-staged": "^13.1.0",
    "prettier": "^2.8.3",
    "ts-jest": "^29.0.5",
    "typescript": "^5.1.6"
  },
  "peerDependencies": {
    "aws-cdk-lib": "^2.63.2",
    "constructs": "^10.1.252"
  }
}<|MERGE_RESOLUTION|>--- conflicted
+++ resolved
@@ -1,10 +1,6 @@
 {
   "name": "osml-cdk-constructs",
-<<<<<<< HEAD
-  "version": "1.1.1",
-=======
   "version": "1.1.2",
->>>>>>> 5a7933e3
   "license": "MIT",
   "repository": {
     "type": "git",
